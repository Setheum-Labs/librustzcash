--- conflicted
+++ resolved
@@ -2,11 +2,7 @@
 //!
 //! [Groth16]: https://eprint.iacr.org/2016/260
 
-<<<<<<< HEAD
-use group::{CurveAffine, EncodedPoint, CurveProjective};
-=======
-use group::CurveAffine;
->>>>>>> 5ff85627
+use group::{CurveAffine, CurveProjective};
 use pairing::{Engine, PairingCurveAffine};
 use ff::{Field, PrimeField};
 
@@ -266,50 +262,6 @@
     }
 }
 
-fn read_g1<R: Read, E: Engine>(reader: &mut R, checked: bool) -> io::Result<E::G1Affine> {
-    let mut repr = <E::G1Affine as CurveAffine>::Uncompressed::empty();
-    reader.read_exact(repr.as_mut())?;
-
-    if checked {
-        repr.into_affine()
-    } else {
-        repr.into_affine_unchecked()
-    }
-        .map_err(|e| io::Error::new(io::ErrorKind::InvalidData, e))
-        .and_then(|e| {
-            if e.is_zero() {
-                Err(io::Error::new(
-                    io::ErrorKind::InvalidData,
-                    "point at infinity",
-                ))
-            } else {
-                Ok(e)
-            }
-        })
-}
-
-fn read_g2<R: Read, E: Engine>(reader: &mut R, checked: bool) -> io::Result<E::G2Affine> {
-    let mut repr = <E::G2Affine as CurveAffine>::Uncompressed::empty();
-    reader.read_exact(repr.as_mut())?;
-
-    if checked {
-        repr.into_affine()
-    } else {
-        repr.into_affine_unchecked()
-    }
-        .map_err(|e| io::Error::new(io::ErrorKind::InvalidData, e))
-        .and_then(|e| {
-            if e.is_zero() {
-                Err(io::Error::new(
-                    io::ErrorKind::InvalidData,
-                    "point at infinity",
-                ))
-            } else {
-                Ok(e)
-            }
-        })
-}
-
 impl<E: Engine> Parameters<E> {
     pub fn write<W: Write>(&self, mut writer: W) -> io::Result<()> {
         self.vk.write(&mut writer)?;
@@ -343,8 +295,6 @@
     }
 
     pub fn read<R: Read>(mut reader: R, checked: bool) -> io::Result<Self> {
-<<<<<<< HEAD
-=======
         let read_g1 = |reader: &mut R| -> io::Result<E::G1Affine> {
             let mut repr = <E::G1Affine as CurveAffine>::Uncompressed::default();
             reader.read_exact(repr.as_mut())?;
@@ -401,7 +351,25 @@
             })
         };
 
->>>>>>> 5ff85627
+        writer.write_u32::<BigEndian>(self.a.len() as u32)?;
+        for g in &self.a[..] {
+            writer.write_all(g.into_uncompressed().as_ref())?;
+        }
+
+        writer.write_u32::<BigEndian>(self.b_g1.len() as u32)?;
+        for g in &self.b_g1[..] {
+            writer.write_all(g.into_uncompressed().as_ref())?;
+        }
+
+        writer.write_u32::<BigEndian>(self.b_g2.len() as u32)?;
+        for g in &self.b_g2[..] {
+            writer.write_all(g.into_uncompressed().as_ref())?;
+        }
+
+        Ok(())
+    }
+
+    pub fn read<R: Read>(mut reader: R, checked: bool) -> io::Result<Self> {
         let vk = VerifyingKey::<E>::read(&mut reader)?;
 
         let mut h = vec![];
